# Copyright 2016-2018, Pulumi Corporation.
#
# Licensed under the Apache License, Version 2.0 (the "License");
# you may not use this file except in compliance with the License.
# You may obtain a copy of the License at
#
#     http://www.apache.org/licenses/LICENSE-2.0
#
# Unless required by applicable law or agreed to in writing, software
# distributed under the License is distributed on an "AS IS" BASIS,
# WITHOUT WARRANTIES OR CONDITIONS OF ANY KIND, either express or implied.
# See the License for the specific language governing permissions and
# limitations under the License.

"""
Runtime settings and configuration.
"""
import asyncio
import os
import sys
from typing import Optional, Awaitable, Union, Any, TYPE_CHECKING

import grpc
from ..runtime.proto import engine_pb2_grpc, resource_pb2, resource_pb2_grpc
from ..errors import RunError

if TYPE_CHECKING:
    from ..resource import Resource

class Settings:
<<<<<<< HEAD
    monitor: Optional[resource_pb2_grpc.ResourceMonitorStub]
    monitor_addr: Optional[str]
    engine: Optional[engine_pb2_grpc.EngineStub]
    engine_addr: Optional[str]
=======
    monitor: Optional[Union[resource_pb2_grpc.ResourceMonitorStub, Any]]
    engine: Optional[Union[engine_pb2_grpc.EngineStub, Any]]
>>>>>>> 094df2b7
    project: Optional[str]
    stack: Optional[str]
    parallel: Optional[str]
    dry_run: Optional[bool]
    test_mode_enabled: Optional[bool]
    legacy_apply_enabled: Optional[bool]

    """
    A bag of properties for configuring the Pulumi Python language runtime.
    """
    def __init__(self,
                 monitor: Optional[Union[str, Any]] = None,
                 engine: Optional[Union[str, Any]] = None,
                 project: Optional[str] = None,
                 stack: Optional[str] = None,
                 parallel: Optional[str] = None,
                 dry_run: Optional[bool] = None,
                 test_mode_enabled: Optional[bool] = None,
                 legacy_apply_enabled: Optional[bool] = None):
        # Save the metadata information.
        self.project = project
        self.stack = stack
        self.parallel = parallel
        self.dry_run = dry_run
        self.test_mode_enabled = test_mode_enabled
        self.legacy_apply_enabled = legacy_apply_enabled
        self.monitor_addr = monitor
        self.engine_addr = engine

        if self.test_mode_enabled is None:
            self.test_mode_enabled = os.getenv("PULUMI_TEST_MODE", "false") == "true"

        if self.legacy_apply_enabled is None:
            self.legacy_apply_enabled = os.getenv("PULUMI_ENABLE_LEGACY_APPLY", "false") == "true"

        # Actually connect to the monitor/engine over gRPC.
        if monitor is not None:
            if isinstance(monitor, str):
                self.monitor = resource_pb2_grpc.ResourceMonitorStub(grpc.insecure_channel(monitor))
            else:
                self.monitor = monitor
        else:
            self.monitor = None
        if engine:
            if isinstance(engine, str):
                self.engine = engine_pb2_grpc.EngineStub(grpc.insecure_channel(engine))
            else:
                self.engine = engine
        else:
            self.engine = None

# default to "empty" settings.
SETTINGS = Settings()


def configure(settings: Settings):
    """
    Configure sets the current ambient settings bag to the one given.
    """
    if not settings or not isinstance(settings, Settings):
        raise TypeError('Settings is expected to be non-None and of type Settings')
    global SETTINGS  # pylint: disable=global-statement
    SETTINGS = settings


def is_dry_run() -> bool:
    """
    Returns whether or not we are currently doing a preview.
    """
    return bool(SETTINGS.dry_run)


def is_test_mode_enabled() -> bool:
    """
    Returns true if test mode is enabled (PULUMI_TEST_MODE).
    """
    return bool(SETTINGS.test_mode_enabled)


def _set_test_mode_enabled(v: Optional[bool]):
    """
    Enable or disable testing mode programmatically -- meant for testing only.
    """
    SETTINGS.test_mode_enabled = v


def require_test_mode_enabled():
    if not is_test_mode_enabled():
        raise RunError('Program run without the Pulumi engine available; re-run using the `pulumi` CLI')

def is_legacy_apply_enabled():
    return bool(SETTINGS.legacy_apply_enabled)


def get_project() -> str:
    """
    Returns the current project name.
    """
    project = SETTINGS.project
    if not project:
        require_test_mode_enabled()
        raise RunError('Missing project name; for test mode, please set PULUMI_NODEJS_PROJECT')
    return project


def _set_project(v: Optional[str]):
    """
    Set the project name programmatically -- meant for testing only.
    """
    SETTINGS.project = v


def get_stack() -> str:
    """
    Returns the current stack name.
    """
    stack = SETTINGS.stack
    if not stack:
        require_test_mode_enabled()
        raise RunError('Missing stack name; for test mode, please set PULUMI_NODEJS_STACK')
    return stack


def _set_stack(v: Optional[str]):
    """
    Set the stack name programmatically -- meant for testing only.
    """
    SETTINGS.stack = v


def get_monitor() -> Optional[Union[resource_pb2_grpc.ResourceMonitorStub, Any]]:
    """
    Returns the current resource monitoring service client for RPC communications.
    """
    monitor = SETTINGS.monitor
    if not monitor:
        require_test_mode_enabled()
    return monitor


def get_engine() -> Optional[Union[engine_pb2_grpc.EngineStub, Any]]:
    """
    Returns the current engine service client for RPC communications.
    """
    return SETTINGS.engine


ROOT: Optional['Resource'] = None


def get_root_resource() -> Optional['Resource']:
    """
    Returns the implicit root stack resource for all resources created in this program.
    """
    global ROOT
    return ROOT


def set_root_resource(root: 'Resource'):
    """
    Sets the current root stack resource for all resources subsequently to be created in this program.
    """
    global ROOT
    ROOT = root


async def monitor_supports_secrets() -> bool:
    monitor = SETTINGS.monitor
    if not monitor:
        return False

    req = resource_pb2.SupportsFeatureRequest(id="secrets")
    def do_rpc_call():
        try:
            resp = monitor.SupportsFeature(req)
            return resp.hasSupport
        except grpc.RpcError as exn:
            # See the comment on invoke for the justification for disabling
            # this warning
            # pylint: disable=no-member
            if exn.code() == grpc.StatusCode.UNAVAILABLE:
                sys.exit(0)
            if exn.code() == grpc.StatusCode.UNIMPLEMENTED:
                return False
            details = exn.details()
        raise Exception(details)

    return await asyncio.get_event_loop().run_in_executor(None, do_rpc_call)<|MERGE_RESOLUTION|>--- conflicted
+++ resolved
@@ -28,15 +28,10 @@
     from ..resource import Resource
 
 class Settings:
-<<<<<<< HEAD
-    monitor: Optional[resource_pb2_grpc.ResourceMonitorStub]
+    monitor: Optional[Union[resource_pb2_grpc.ResourceMonitorStub, Any]]
     monitor_addr: Optional[str]
-    engine: Optional[engine_pb2_grpc.EngineStub]
+    engine: Optional[Union[engine_pb2_grpc.EngineStub, Any]]
     engine_addr: Optional[str]
-=======
-    monitor: Optional[Union[resource_pb2_grpc.ResourceMonitorStub, Any]]
-    engine: Optional[Union[engine_pb2_grpc.EngineStub, Any]]
->>>>>>> 094df2b7
     project: Optional[str]
     stack: Optional[str]
     parallel: Optional[str]
