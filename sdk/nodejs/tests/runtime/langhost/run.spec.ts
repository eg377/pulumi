--- conflicted
+++ resolved
@@ -898,7 +898,6 @@
                 });
             },
         },
-<<<<<<< HEAD
         "exported_function": {
             program: path.join(base, "047.exported_function"),
             expectResourceCount: 1,
@@ -1035,7 +1034,8 @@
                                       t: string, name: string, res: any, outputs: any | undefined) => {
                 assert.strictEqual(t, "pulumi:pulumi:Stack");
                 assert.deepEqual(outputs, { a: 1 });
-=======
+            },
+        },
         "provider_invokes": {
             program: path.join(base, "060.provider_invokes"),
             expectResourceCount: 1,
@@ -1116,7 +1116,6 @@
                     urn: "some-urn",
                 });
                 return { failures: undefined, ret: args };
->>>>>>> 8dbe6650
             },
         },
     };
