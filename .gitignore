*.swp
/vendor/
**/node_modules/
**/bin
**/.vscode/
**/.vs/
**/.ionide/
**/.idea/
coverage.cov
*.coverprofile

**/.idea/
*.iml

# VSCode creates this binary when running tests in the debugger
**/debug.test

# Go tests run "in tree" and this folder will linger if they fail (the integration test framework cleans
# it up when they pass.)
**/command-output/

# By default, we don't check in yarn.lock files
**/yarn.lock

<<<<<<< HEAD
# Turning on MyPy in VSCode creates this workspace local folder
=======
>>>>>>> cfcfad2f
.mypy_cache<|MERGE_RESOLUTION|>--- conflicted
+++ resolved
@@ -22,8 +22,5 @@
 # By default, we don't check in yarn.lock files
 **/yarn.lock
 
-<<<<<<< HEAD
 # Turning on MyPy in VSCode creates this workspace local folder
-=======
->>>>>>> cfcfad2f
 .mypy_cache